--- conflicted
+++ resolved
@@ -8,31 +8,17 @@
 	"github.com/pkg/errors"
 )
 
-<<<<<<< HEAD
-// TaskQueuePersister is responsible for taking a task queue for a particular distro
-// and saving it.
-type TaskQueuePersister interface {
-	// distro, tasks, duration cache
-	PersistTaskQueue(string, []task.Task, model.DistroQueueInfo) ([]model.TaskQueueItem, error)
-}
-
-// DBTaskQueuePersister saves a queue to the database.
-type DBTaskQueuePersister struct{}
-
-func (self *DBTaskQueuePersister) PersistTaskQueue(distro string, tasks []task.Task, distroQueueInfo model.DistroQueueInfo) ([]model.TaskQueueItem, error) {
-=======
 // PersistTaskQueue saves the task queue to the database.
 // Returns an error if the db call returns an error.
 func PersistTaskQueue(distro string, tasks []task.Task, distroQueueInfo model.DistroQueueInfo) error {
 	startAt := time.Now()
->>>>>>> 681860f7
 	taskQueue := make([]model.TaskQueueItem, 0, len(tasks))
 	for _, t := range tasks {
 		// Does this task have any dependencies?
 		dependencies := make([]string, 0, len(t.DependsOn))
 		for _, d := range t.DependsOn {
 			dependencies = append(dependencies, d.TaskId)
-		}
+		}s
 		taskQueue = append(taskQueue, model.TaskQueueItem{
 			Id:                  t.Id,
 			DisplayName:         t.DisplayName,
