--- conflicted
+++ resolved
@@ -19,11 +19,7 @@
 	TargetTimeSeconds             int     `bson:"target_time_seconds" json:"target_time_seconds" mapstructure:"target_time_seconds"`
 	AcceptableHostIdleTimeSeconds int     `bson:"acceptable_host_idle_time_seconds" json:"acceptable_host_idle_time_seconds" mapstructure:"acceptable_host_idle_time_seconds"`
 	GroupVersions                 bool    `bson:"group_versions" json:"group_versions" mapstructure:"group_versions"`
-<<<<<<< HEAD
-	PatchFactor                   int64   `bson:"patch_zipper_factor" json:"patch_factor" mapstructure:"patch_factor"`
-=======
 	PatchFactor                   int64   `bson:"patch_zipper_factor" json:"patch_factor" mapstructure:"patch_zipper"`
->>>>>>> 6c6529f4
 	TimeInQueueFactor             int64   `bson:"time_in_queue_factor" json:"time_in_queue_factor" mapstructure:"time_in_queue_factor"`
 	ExpectedRuntimeFactor         int64   `bson:"expected_runtime_factor" json:"expected_runtime_factor" mapstructure:"expected_runtime_factor"`
 }
@@ -68,12 +64,8 @@
 			"acceptable_host_idle_time_seconds": c.AcceptableHostIdleTimeSeconds,
 			"group_versions":                    c.GroupVersions,
 			"patch_zipper_factor":               c.PatchFactor,
-<<<<<<< HEAD
 			"time_in_queue_factor":              c.TimeInQueueFactor,
 			"expected_runtime_factor":           c.ExpectedRuntimeFactor,
-=======
-			"task_ordering":                     c.TaskOrdering,
->>>>>>> 6c6529f4
 		},
 	}, options.Update().SetUpsert(true))
 
