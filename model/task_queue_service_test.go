--- conflicted
+++ resolved
@@ -1387,12 +1387,7 @@
 			Group: "",
 		},
 	}
-<<<<<<< HEAD
-
-	service := newDistroTaskDispatchService(s.taskQueue, time.Minute)
-=======
 	service := newDistroTaskDispatchService(s.taskQueue, "", time.Minute)
->>>>>>> 44b454e1
 	next := service.FindNextTask(TaskSpec{})
 	s.Require().NotNil(next)
 	s.Equal("a-standalone-task", next.Id)
