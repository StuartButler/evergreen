--- conflicted
+++ resolved
@@ -123,16 +123,17 @@
 	DockerOptions DockerOptions `bson:"docker_options,omitempty" json:"docker_options,omitempty"`
 }
 
-<<<<<<< HEAD
+func (h *Host) MarshalBSON() ([]byte, error)  { return mgobson.Marshal(h) }
+func (h *Host) UnmarshalBSON(in []byte) error { return mgobson.Unmarshal(in, h) }
+
 type IdleHostsByDistroID struct {
 	DistroID          string `bson:"distro_id"`
 	IdleHosts         []Host `bson:"idle_hosts"`
 	RunningHostsCount int    `bson:"running_hosts_count"`
 }
-=======
-func (h *Host) MarshalBSON() ([]byte, error)  { return mgobson.Marshal(h) }
-func (h *Host) UnmarshalBSON(in []byte) error { return mgobson.Unmarshal(in, h) }
->>>>>>> 3df9ab7d
+
+func (h *IdleHostsByDistroID) MarshalBSON() ([]byte, error)  { return mgobson.Marshal(h) }
+func (h *IdleHostsByDistroID) UnmarshalBSON(in []byte) error { return mgobson.Unmarshal(in, h) }
 
 type HostGroup []Host
 
