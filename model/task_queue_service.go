package model

import (
	"fmt"
	"sync"
	"time"

	"github.com/evergreen-ci/evergreen"
	"github.com/evergreen-ci/evergreen/model/distro"
	"github.com/evergreen-ci/evergreen/model/host"
	"github.com/evergreen-ci/evergreen/model/task"
	"github.com/evergreen-ci/evergreen/util"
	"github.com/mongodb/grip"
	"github.com/mongodb/grip/message"
	"github.com/pkg/errors"
)

type TaskQueueItemDispatcher interface {
	FindNextTask(string, TaskSpec) (*TaskQueueItem, error)
	Refresh(string) error
	RefreshFindNextTask(string, TaskSpec) (*TaskQueueItem, error)
}

type CachedDispatcher interface {
	Refresh() error
	FindNextTask(TaskSpec) *TaskQueueItem
	Type() string
	CreatedAt() time.Time
}

type taskDispatchService struct {
	cachedDispatchers map[string]CachedDispatcher
	mu                sync.RWMutex
	ttl               time.Duration
	useAliases        bool
}

func NewTaskDispatchService(ttl time.Duration) TaskQueueItemDispatcher {
	return &taskDispatchService{
		ttl:               ttl,
		cachedDispatchers: map[string]CachedDispatcher{},
	}
}

func NewTaskDispatchAliasService(ttl time.Duration) TaskQueueItemDispatcher {
	return &taskDispatchService{
		ttl:               ttl,
		useAliases:        true,
		cachedDispatchers: map[string]CachedDispatcher{},
	}
}

func (s *taskDispatchService) FindNextTask(distroID string, spec TaskSpec) (*TaskQueueItem, error) {
	distroDispatchService, err := s.ensureQueue(distroID)
	if err != nil {
		return nil, errors.WithStack(err)
	}

	return distroDispatchService.FindNextTask(spec), nil
}

func (s *taskDispatchService) RefreshFindNextTask(distroID string, spec TaskSpec) (*TaskQueueItem, error) {
	distroDispatchService, err := s.ensureQueue(distroID)
	if err != nil {
		return nil, errors.WithStack(err)
	}

	if err := distroDispatchService.Refresh(); err != nil {
		return nil, errors.WithStack(err)
	}

	return distroDispatchService.FindNextTask(spec), nil
}

func (s *taskDispatchService) Refresh(distroID string) error {
	distroDispatchService, err := s.ensureQueue(distroID)
	if err != nil {
		return errors.WithStack(err)
	}

	if err := distroDispatchService.Refresh(); err != nil {
		return errors.WithStack(err)
	}

	return nil
}

func (s *taskDispatchService) ensureQueue(distroID string) (CachedDispatcher, error) {
	d, err := distro.FindOne(distro.ById(distroID))
	if err != nil {
		return nil, errors.Wrapf(err, "Database error for find() by distro id '%s'", distroID)
	}

	config, err := evergreen.GetConfig()
	if err != nil {
		return nil, errors.Wrap(err, "error retrieving Evergreen config")
	}
	plannerSettings, err := d.GetResolvedPlannerSettings(config)
	if err != nil {
		return nil, errors.Wrapf(err, "error resolving the PlannerSettings for distro '%s'", d.Id)
	}

	// If there is a "distro": *basicCachedDispatcherImpl in the cachedDispatchers map, return that.
	// Otherwise, get the "distro"'s taskQueue from the database; seed its cachedDispatcher; put that in the map and return it.
	s.mu.Lock()
	defer s.mu.Unlock()

	distroDispatchService, ok := s.cachedDispatchers[distroID]
	if ok && distroDispatchService.Type() == plannerSettings.Version {
		return distroDispatchService, nil
	}

	var taskQueue TaskQueue
	if s.useAliases {
		taskQueue, err = FindDistroAliasTaskQueue(distroID)
	} else {
		taskQueue, err = FindDistroTaskQueue(distroID)
	}

	if err != nil {
		return nil, errors.WithStack(err)
	}

	switch plannerSettings.Version {
	case evergreen.PlannerVersionTunable:
		distroDispatchService, err = newDistroTaskDAGDispatchService(taskQueue, s.ttl)
		if err != nil {
			return nil, err
		}
	default:
		distroDispatchService = newDistroTaskDispatchService(taskQueue, plannerSettings.Version, s.ttl)
	}

	s.cachedDispatchers[distroID] = distroDispatchService
	return distroDispatchService, nil
}

////////////////////////////////////////////////////////////////////////////////
////////////////////////////////////////////////////////////////////////////////
////////////////////////////////////////////////////////////////////////////////

const (
	SchedulableUnitDispatcher = "schedulableunit-task-dispatcher"
)

// cachedDispatcher is an in-memory representation of schedulable tasks for a distro.
//
// TODO Pass all task group tasks, not just dispatchable ones, to the constructor.
type basicCachedDispatcherImpl struct {
	mu          sync.RWMutex
	distroID    string
	order       []string
	units       map[string]schedulableUnit
	ttl         time.Duration
	typeName    string
	lastUpdated time.Time
}

// schedulableUnit represents a unit of tasks that must be kept together in the queue because they
// are pinned to some number of hosts. That is, it represents tasks and task groups, but it does
// _not_ represent builds or DAGs of tasks and their dependencies.
type schedulableUnit struct {
	id           string
	group        string
	project      string
	version      string
	variant      string
	runningHosts int // number of hosts unit is currently running on
	maxHosts     int // number of hosts unit can run on
	tasks        []TaskQueueItem
}

// newDistroTaskDispatchService creates a basicCachedDispatcherImpl from a slice of TaskQueueItems.
<<<<<<< HEAD
func newDistroTaskDispatchService(taskQueue TaskQueue, ttl time.Duration) *basicCachedDispatcherImpl {
	d := &basicCachedDispatcherImpl{
=======
func newDistroTaskDispatchService(taskQueue TaskQueue, typeName string, ttl time.Duration) *basicCachedDispatcherImpl {
	t := &basicCachedDispatcherImpl{
>>>>>>> 44b454e1
		distroID: taskQueue.Distro,
		ttl:      ttl,
		typeName: typeName,
	}

	if taskQueue.Length() != 0 {
		d.rebuild(taskQueue.Queue)
	}

	grip.Debug(message.Fields{
		"dispatcher":           SchedulableUnitDispatcher,
		"function":             "newDistroTaskDispatchService",
		"message":              "initializing basicCachedDispatcherImpl for a distro",
		"distro_id":            d.distroID,
		"ttl":                  d.ttl,
		"last_updated":         d.lastUpdated,
		"num_schedulableunits": len(d.units),
		"num_orders":           len(d.order),
		"num_taskqueueitems":   taskQueue.Length(),
	})

	return d
}

<<<<<<< HEAD
func (d *basicCachedDispatcherImpl) Refresh() error {
	d.mu.Lock()
	defer d.mu.Unlock()
=======
func (t *basicCachedDispatcherImpl) Type() string {
	t.mu.RLock()
	defer t.mu.RUnlock()
	return t.typeName
}

func (t *basicCachedDispatcherImpl) CreatedAt() time.Time {
	t.mu.RLock()
	defer t.mu.RUnlock()

	return t.lastUpdated
}

func (t *basicCachedDispatcherImpl) Refresh() error {
	t.mu.Lock()
	defer t.mu.Unlock()
>>>>>>> 44b454e1

	if !shouldRefreshCached(d.ttl, d.lastUpdated, d.distroID) {
		return nil
	}

	taskQueue, err := FindDistroTaskQueue(d.distroID)
	if err != nil {
		return errors.WithStack(err)
	}

	taskQueueItems := taskQueue.Queue
	d.rebuild(taskQueueItems)

	return nil
}

func shouldRefreshCached(ttl time.Duration, lastUpdated time.Time, distroID string) bool {
	return lastUpdated.IsZero() || time.Since(lastUpdated) > ttl
}

func (d *basicCachedDispatcherImpl) rebuild(items []TaskQueueItem) {
	// This slice likely has too much capacity, but it helps append performance.
	order := make([]string, 0, len(items))
	units := map[string]schedulableUnit{}
	var ok bool
	var unit schedulableUnit
	var id string

	for _, item := range items {
		if item.Group == "" {
			order = append(order, item.Id)
			units[item.Id] = schedulableUnit{
				id:       item.Id,
				group:    item.Group,
				project:  item.Project,
				version:  item.Version,
				variant:  item.BuildVariant,
				maxHosts: 0, // maxHosts == 0 indicates not a task group
				tasks:    []TaskQueueItem{item},
			}
		} else {
			// If it's the first time encountering the task group, save it to the order
			// and create an entry for it in the map. Otherwise, append to the
			// TaskQueueItem array in the map.
			id = compositeGroupId(item.Group, item.BuildVariant, item.Project, item.Version)
			if _, ok = units[id]; !ok {
				order = append(order, id)
				units[id] = schedulableUnit{
					id:       id,
					group:    item.Group,
					project:  item.Project,
					version:  item.Version,
					variant:  item.BuildVariant,
					maxHosts: item.GroupMaxHosts,
					tasks:    []TaskQueueItem{item},
				}
			} else {
				unit = units[id]
				unit.tasks = append(unit.tasks, item)
				units[id] = unit
			}
		}
	}

	d.order = order
	d.units = units
	d.lastUpdated = time.Now()
}

// FindNextTask returns the next dispatchable task in the queue.
func (d *basicCachedDispatcherImpl) FindNextTask(spec TaskSpec) *TaskQueueItem {
	d.mu.Lock()
	defer d.mu.Unlock()

	if len(d.units) == 0 && len(d.order) > 0 {
		d.order = []string{}
		return nil
	}

	var unit schedulableUnit
	var ok bool
	var next *TaskQueueItem
	// If the host just ran a task group, give it one back.
	if spec.Group != "" {
		unit, ok = d.units[compositeGroupId(spec.Group, spec.BuildVariant, spec.Project, spec.Version)]
		if ok {
			if next = d.nextTaskGroupTask(unit); next != nil {
				return next
			}
		}
		// If the task group is not present in the task group map, it has been dispatched.
		// Fall through to get a task that's not in that task group.
	}

	var numHosts int
	var err error

	dependencyCaches := make(map[string]task.Task)
	for _, schedulableUnitID := range d.order {
		unit, ok = d.units[schedulableUnitID]
		if !ok {
			continue
		}

		// If maxHosts is not set, this is not a task group.
		if unit.maxHosts == 0 {
			delete(d.units, schedulableUnitID)
			if len(unit.tasks) == 0 {
				grip.Critical(message.Fields{
					"dispatcher":                    SchedulableUnitDispatcher,
					"function":                      "FindNextTask",
					"message":                       "schedulableUnit.maxHosts == 0 - this is not a task group; but schedulableUnit.tasks is empty - returning nil",
					"distro_id":                     d.distroID,
					"schedulableunit_id":            unit.id,
					"schedulableunit_group":         unit.group,
					"schedulableunit_project":       unit.project,
					"schedulableunit_version":       unit.version,
					"schedulableunit_variant":       unit.variant,
					"schedulableunit_running_hosts": unit.runningHosts,
					"schedulableunit_max_hosts":     unit.maxHosts,
					"schedulableunit_num_tasks":     len(unit.tasks),
				})

				return nil
			}

			// A non-task group schedulableUnit's tasks ([]TaskQueueItem) only contain a single element.
			item := unit.tasks[0]

			nextTaskFromDB, err := task.FindOneId(item.Id)
			if err != nil {
				grip.Warning(message.WrapError(err, message.Fields{
					"dispatcher": SchedulableUnitDispatcher,
					"function":   "FindNextTask",
					"message":    "problem finding task in db",
					"task_id":    item.Id,
					"distro_id":  d.distroID,
				}))
				return nil
			}
			if nextTaskFromDB == nil {
				grip.Warning(message.Fields{
					"dispatcher": SchedulableUnitDispatcher,
					"function":   "FindNextTask",
					"message":    "task from db not found",
					"task_id":    item.Id,
					"distro_id":  d.distroID,
				})
				return nil
			}

			dependenciesMet, err := nextTaskFromDB.DependenciesMet(dependencyCaches)
			if err != nil {
				grip.Warning(message.WrapError(err, message.Fields{
					"dispatcher": SchedulableUnitDispatcher,
					"function":   "FindNextTask",
					"message":    "error checking dependencies for task",
					"outcome":    "skip and continue",
					"task":       item.Id,
					"distro_id":  d.distroID,
				}))
				continue
			}

			if !dependenciesMet {
				continue
			}

			return &unit.tasks[0]
		}

		if unit.runningHosts < unit.maxHosts {
			// TODO: For a multi-host task group, it's not possible to correctly
			// dispatch tasks based on number of hosts running tasks in the task group
			// without a transaction. When we use a driver that supports transactions,
			// we likely want to rewrite this code to use transactions. Currently it's
			// possible to dispatch a multi-host task group to more hosts than max
			// hosts. Before transactions are available, it might be possible to do this
			// better by performing this query again, just before returning from this
			// function.
			numHosts, err = host.NumHostsByTaskSpec(unit.group, unit.variant, unit.project, unit.version)
			if err != nil {
				grip.Warning(message.WrapError(err, message.Fields{
					"dispatcher":                    SchedulableUnitDispatcher,
					"function":                      "FindNextTask",
					"message":                       "problem running NumHostsByTaskSpec query - returning nil",
					"distro_id":                     d.distroID,
					"schedulableunit_id":            unit.id,
					"schedulableunit_group":         unit.group,
					"schedulableunit_project":       unit.project,
					"schedulableunit_version":       unit.version,
					"schedulableunit_variant":       unit.variant,
					"schedulableunit_running_hosts": unit.runningHosts,
					"schedulableunit_max_hosts":     unit.maxHosts,
					"schedulableunit_num_tasks":     len(unit.tasks),
					"taskspec_group":                spec.Group,
					"taskspec_variant":              spec.BuildVariant,
					"taskspec_project":              spec.Project,
					"taskspec_version":              spec.Version,
				}))
				return nil
			}
			unit.runningHosts = numHosts
			d.units[schedulableUnitID] = unit

			if unit.runningHosts < unit.maxHosts {
				if next = d.nextTaskGroupTask(unit); next != nil {
					return next
				}
			}
		}
	}

	return nil
}

func compositeGroupId(group, variant, project, version string) string {
	return fmt.Sprintf("%s_%s_%s_%s", group, variant, project, version)
}

func (d *basicCachedDispatcherImpl) nextTaskGroupTask(unit schedulableUnit) *TaskQueueItem {
	for i, nextTaskQueueItem := range unit.tasks {
		if nextTaskQueueItem.IsDispatched == true {
			continue
		}

		nextTaskFromDB, err := task.FindOneId(nextTaskQueueItem.Id)
		if err != nil {
			grip.Warning(message.WrapError(err, message.Fields{
				"dispatcher": SchedulableUnitDispatcher,
				"function":   "nextTaskGroupTask",
				"message":    "task from db not found",
				"task_id":    nextTaskQueueItem.Id,
				"distro_id":  d.distroID,
			}))
			return nil
		}
		if nextTaskFromDB == nil {
			grip.Warning(message.Fields{
				"dispatcher": SchedulableUnitDispatcher,
				"function":   "nextTaskGroupTask",
				"message":    "task from db not found",
				"task_id":    nextTaskQueueItem.Id,
				"distro_id":  d.distroID,
			})
			return nil
		}

		// Check if its dependencies have been met.
		dependencyCaches := make(map[string]task.Task)
		dependenciesMet, err := nextTaskFromDB.DependenciesMet(dependencyCaches)
		if err != nil {
			grip.Warning(message.WrapError(err, message.Fields{
				"dispatcher": SchedulableUnitDispatcher,
				"function":   "nextTaskGroupTask",
				"message":    "error checking dependencies for task",
				"outcome":    "skip and continue",
				"task_id":    nextTaskQueueItem.Id,
				"distro_id":  d.distroID,
			}))
			continue
		}

		if !dependenciesMet {
			// Regardless, set IsDispatch = true for this *TaskQueueItem, while awaiting the next refresh of the in-memory queue.
			d.units[unit.id].tasks[i].IsDispatched = true
			continue
		}

		if isBlockedSingleHostTaskGroup(unit, nextTaskFromDB) {
			delete(d.units, unit.id)
			return nil
		}

		// Cache dispatched status.
		d.units[unit.id].tasks[i].IsDispatched = true

		// It's running (or already ran) on another host.
		if nextTaskFromDB.StartTime != util.ZeroTime {
			continue
		}

		return &nextTaskQueueItem
	}
	// If all the tasks have been dispatched, remove the unit.
	delete(d.units, unit.id)

	return nil
}

// isBlockedSingleHostTaskGroup checks if the task is running in a 1-host task group, has finished,
// and did not succeed. But rely on EndTask to block later tasks.
func isBlockedSingleHostTaskGroup(unit schedulableUnit, dbTask *task.Task) bool {
	return unit.maxHosts == 1 && !util.IsZeroTime(dbTask.FinishTime) && dbTask.Status != evergreen.TaskSucceeded
}<|MERGE_RESOLUTION|>--- conflicted
+++ resolved
@@ -171,13 +171,8 @@
 }
 
 // newDistroTaskDispatchService creates a basicCachedDispatcherImpl from a slice of TaskQueueItems.
-<<<<<<< HEAD
-func newDistroTaskDispatchService(taskQueue TaskQueue, ttl time.Duration) *basicCachedDispatcherImpl {
+func newDistroTaskDispatchService(taskQueue TaskQueue, typeName string, ttl time.Duration) *basicCachedDispatcherImpl {
 	d := &basicCachedDispatcherImpl{
-=======
-func newDistroTaskDispatchService(taskQueue TaskQueue, typeName string, ttl time.Duration) *basicCachedDispatcherImpl {
-	t := &basicCachedDispatcherImpl{
->>>>>>> 44b454e1
 		distroID: taskQueue.Distro,
 		ttl:      ttl,
 		typeName: typeName,
@@ -202,28 +197,22 @@
 	return d
 }
 
-<<<<<<< HEAD
+func (d *basicCachedDispatcherImpl) Type() string {
+	d.mu.RLock()
+	defer d.mu.RUnlock()
+	return d.typeName
+}
+
+func (d *basicCachedDispatcherImpl) CreatedAt() time.Time {
+	d.mu.RLock()
+	defer d.mu.RUnlock()
+
+	return d.lastUpdated
+}
+
 func (d *basicCachedDispatcherImpl) Refresh() error {
 	d.mu.Lock()
 	defer d.mu.Unlock()
-=======
-func (t *basicCachedDispatcherImpl) Type() string {
-	t.mu.RLock()
-	defer t.mu.RUnlock()
-	return t.typeName
-}
-
-func (t *basicCachedDispatcherImpl) CreatedAt() time.Time {
-	t.mu.RLock()
-	defer t.mu.RUnlock()
-
-	return t.lastUpdated
-}
-
-func (t *basicCachedDispatcherImpl) Refresh() error {
-	t.mu.Lock()
-	defer t.mu.Unlock()
->>>>>>> 44b454e1
 
 	if !shouldRefreshCached(d.ttl, d.lastUpdated, d.distroID) {
 		return nil
