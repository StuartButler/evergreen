{{define "scripts"}}
<script type="text/javascript" src="{{Static "js" "distros.js"}}?hash={{ BuildRevision }}"></script>
<script type="text/javascript">
  window.distros = {{.Distros}};
  window.keys = {{.Keys}};
  window.containerPools = {{.ContainerPools}};
  window.containerPoolDistros = {{.ContainerPoolDistros}};
  window.containerPoolIds = {{.ContainerPoolIds}};
</script>
{{end}}
{{define "title"}}
Evergreen - Distros
{{end}}
{{define "content"}}
<div class="container" ng-controller="DistrosCtrl" style="margin-bottom: 15px;">
  <notify-box ng-init="destination='errorHeader'"></notify-box>
  {{template "flash" . }}
  <div ng-show="distros.length == 0">
    <h2>No Distros</h2>
    <div class="row">
      <button type="button" ng-hide="readOnly" class="btn btn-primary" style="margin-left: 15px" ng-click="newDistro()"
        ng-disabled="activeDistro.new"><i class="fa fa-plus"></i>New Distro</button>
    </div>
  </div>
  <div ng-form="form" class="row">
    <div id="nav-container" class="col-md-2" ng-show="distros.length != 0" style="left:10%; max-width:350px">
      <div>
        <div>
          <h2 style="text-align: center;">Distros<span ng-show="distros.length != 0">([[distros.length]])</span></h2>
        </div>
        <div class="row" style="text-align: center;">
          <button type="button" class="btn btn-primary col-lg-8" ng-hide="readOnly" style="margin-bottom: 10px; margin-left: 35px"
            ng-click="newDistro()" ng-disabled="activeDistro.new"><i class="fa fa-plus"></i>New Distro</button>
        </div>
        <div id="distros-list-container">
          <ul id="distros-list">
            <li ng-repeat="distro in distros" ng-click="form.$setPristine();setActiveDistro(distro)" ng-class="{'active-distro': distro._id == activeDistro._id}">
              [[distro._id]]
            </li>
          </ul>
        </div>
      </div>
    </div>
    <div class="col-lg-2"></div>
    <div class="col-lg-6 col-lg-offset-1" ng-show="distros.length != 0">
      <div ng-init="initOptions()">
        <div ng-show="activeDistro">
          <h2 style="display:inline-block; padding-right:15px">Configure
          </h2>
          <a class="pointer" ng-click="copyDistro()" ng-hide="hasNew||readOnly"> make a copy </a> /
          <a ng-href="/event_log/distro/[[activeDistro._id]]"> view event log </a>
        </div>
        <div style="padding-top: -25px;" class="panel-body panel-default">
          <div>
            <label class="distro-label">Identifier:</label>
            <input required ng-readonly="!activeDistro.new" id="identifier" name="id" type="text" class="form-control"
              ng-model="activeDistro._id" placeholder="Unique identifier for this distro">
            <label class="icon fa fa-warning distro-error" ng-show="form.id.$error.required">Distro identifier is
              required<br></label>
            <label class="icon fa fa-warning distro-error" ng-show="form.id.$dirty && form.id.$error.unsique || (activeDistro.new && form.id.$error.unique)">Distro
              identifier already exists</label>
            <label class="icon fa fa-warning" ng-show="containerPoolDistros.indexOf(activeDistro._id) >= 0">Distro is a
              container pool, so it is cannot be spawned for tasks.</label>
          </div>
          <br>

          <div class="panel-body panel panel-default">
            <div class="dropdown">
              <span class="distro-menu-title">Agent Architecture:</span>
              <button class="btn btn-default dropdown-toggle" type="button" data-toggle="dropdown" aria-expanded="true"
                ng-disabled="readOnly">
                <strong class="distro-menu-item">[[activeDistro.arch | archDisplay:this]]<span class="fa fa-caret-down"></span></strong>
              </button>
              <ul class="dropdown-menu" style="margin-left: 125px" role="menu">
                <li ng-click="form.$setDirty();setKeyValue('arch', arch.id)" required name="agentArch" ng-repeat="arch in architectures | orderBy:'display'"
                  role="presentation"><a role="menuitem" tabindex="-1">[[arch.display]]</a></li>
              </ul>
              <div class="icon fa fa-warning distro-error" ng-show="form.agentArch.$dirty && form.agentArch.$error.required || form.agentArch.$invalid">Agent
                architecture is required</div>
            </div>
            <div>
              <label class="distro-label">Working Directory:</label>
              <input required name="workDir" type="text" class="form-control" ng-model="activeDistro.work_dir"
                placeholder="Absolute path in which agent runs tasks on host machine" ng-readonly="readOnly">
              <div class="icon fa fa-warning distro-error" ng-show="form.workDir.$dirty && form.workDir.$error.required || form.workDir.$invalid">Working
                Directory is required</div>
            </div>
          </div>
          <br>
          <div class="panel-body panel panel-default">
            <div class="dropdown">
              <span class="distro-menu-title">Provider:</span>
              <button class="btn btn-default dropdown-toggle" ng-disabled="readOnly" type="button" data-toggle="dropdown">
                <strong class="distro-menu-item">[[activeDistro.provider | providerDisplay:this]]<span class="fa fa-caret-down"></span></strong>
              </button>
              <ul class="dropdown-menu" role="menu" style="margin-left: 60px">
                <li ng-click="form.$setDirty();setKeyValue('provider', provider.id)" required name="providerForm"
                  ng-repeat="provider in providers" role="presentation"><a role="menuitem" tabindex="-1">[[provider.display]]</a></li>
              </ul>
              <div class="icon fa fa-warning distro-error" ng-show="form.providerForm.$dirty && form.providerForm.$error.required">Distro
                provider is required</div>
            </div>
            <div ng-show="activeDistro.provider == 'docker'">
              <div>
                <label class="distro-label">Docker Image URL:</label>
                <input type="text" ng-required="activeDistro.provider == 'docker'" name="imageUrl" class="form-control"
                  ng-model="activeDistro.settings.image_url" placeholder="Docker image URL to import on host machine"
                  ng-readonly="readOnly">
                <div class="icon fa fa-warning distro-error" ng-show="form.imageUrl.$dirty && form.imageUrl.$error.required || form.imageUrl.$invalid">Image
                  URL is required</div>
              </div>
              <div>
                <label class="distro-label">Image Build Method:</label>
                <select ng-readonly="readOnly" ng-model="activeDistro.settings.build_type" ng-required="activeDistro.provider == 'docker'">
                  <option value="import" default>import</option>
                  <option value="import" default>pull</option>
                </select>
              </div>
              <div>
                <label class="distro-label">Username for Registries:</label>
                <input type="text" class="form-control" ng-model="activeDistro.settings.docker_registry_user" ng-readonly="readOnly">
              </div>
              <div>
                <label class="distro-label">Password for Registries:</label>
                <input type="password" class="form-control" ng-model="activeDistro.settings.docker_registry_pw" ng-readonly="readOnly">
              </div>
              <div>
                <label class="distro-label">Pool ID:</label>
                <select ng-readonly="readOnly" name="poolID" ng-model="activeDistro.container_pool" ng-required="activeDistro.provider == 'docker'">
                  <option ng-repeat="pool in containerPoolIds" value=[[pool]]>[[pool]]</option>
                </select>
                <div ng-show="checkPoolID(form.poolID.$modelValue)">
                  <label class="distro-label"> Pool Mapping Information:</label>
                  <p style="font-family:courier new, courier, monospace;" ng-repeat="(key, value) in displayContainerPool(form.poolID.$modelValue)">[[key]]:
                    [[value]]</p>
                </div>
              </div>
            </div>
            <div ng-show="activeDistro.provider.startsWith('ec2')">
              <div>
                <label class="distro-label">AMI ID:</label>
                <input ng-readonly="readOnly" type="text" ng-required="activeDistro.provider.startsWith('ec2')" name="ami"
                  class="form-control" ng-model="activeDistro.settings.ami" placeholder="EC2 image identifier e.g. ami-1ecae776"
                  ng-readonly="readOnly">
                <div class="icon fa fa-warning distro-error" ng-show="form.ami.$dirty && form.ami.$error.required || form.ami.$invalid">AMI
                  ID is required</div>
              </div>
              <div>
                <label class="distro-label">Instance Type:</label>
                <input ng-readonly="readOnly" type="text" ng-required="activeDistro.provider.startsWith('ec2')" name="instanceType"
                  class="form-control" ng-model="activeDistro.settings.instance_type" placeholder="EC2 instance type for the AMI e.g t1.micro (must be available)"
                  ng-readonly="readOnly">
                <div class="icon fa fa-warning distro-error" ng-show="form.instanceType.$dirty && form.instanceType.$error.required || form.instanceType.$invalid">Instance
                  type is required</div>
              </div>
              <div ng-show="activeDistro.provider.startsWith('ec2-spot')">
                <label class="distro-label">Bid Price:</label>
                <input ng-readonly="readOnly" ng-required="activeDistro.provider.startsWith('ec2-spot')" name="bidPrice"
                  type="number" class="form-control" ng-model="activeDistro.settings.bid_price" placeholder="Maximum amount you're willing to pay per hour (dollars)">
                <div class="icon fa fa-warning distro-error" ng-show="form.bidPrice.$dirty && form.bidPrice.$error.required || form.bidPrice.$invalid">Numeric
                  bid price is required</div>
              </div>
              <div>
                <label class="distro-label">Key Name:</label>
                <input type="text" ng-readonly="readOnly" ng-required="activeDistro.provider.startsWith('ec2')" name="keyName"
                  class="form-control" ng-model="activeDistro.settings.key_name" placeholder="SSH Key (public part in EC2) to add on host machine"
                  ng-readonly="readOnly">
                <div class="icon fa fa-warning distro-error" ng-show="form.keyName.$dirty && form.keyName.$error.required || form.keyName.$invalid">EC2
                  key name is required</div>
              </div>
              <div>
                <label class="distro-label"><input style="margin-right:10px;" ng-disabled="readOnly" type="checkbox"
                    name="is_vpc" ng-model="activeDistro.settings.is_vpc">Use security group in an EC2 VPC </label> <br>
                <label class="distro-label">Security Groups:</label>
                <textarea ng-readonly="readOnly" placeholder="List 1 security group per line" ng-required="activeDistro.provider.startsWith('ec2')"
                  type="text" wrap="off" class="form-control" rows="3" name="securityGroups" ng-model="activeDistro.settings.security_group_ids"
                  ng-list="/\n/" style="margin-left: 0px; font-family: monospace"></textarea>
                <div class="icon fa fa-warning distro-error" ng-show="form.securityGroups.$dirty && form.securityGroups.$error.required || form.securityGroups.$invalid">Security
                  group is required</div>
                <div class="icon fa fa-warning distro-error" ng-show="!validSecurityGroup()">Security group for EC2 VPC
                  must be the id (starts with 'sg-')</div>
              </div>
              <div ng-show="activeDistro.settings.is_vpc">
                <label class="distro-label">Default VPC Subnet Id:</label>
                <input type="text" name="subnet_id" ng-readonly="readOnly" class="form-control" ng-model="activeDistro.settings.subnet_id"
                  placeholder="EC2 subnet id (must already exist) e.g subnet-xxxx" ng-required="activeDistro.settings.is_vpc">
                <div class="icon fa fa-warning distro-error" ng-show="form.securityGroup.$dirty && form.subnet_id.$error.required || form.subnet_id.$invalid || !validSubnetId()">
                  Subnet Id is required for EC2 VPC (must start with 'subnet-')</div>
              </div>
              <div ng-show="activeDistro.settings.is_vpc">
                <label class="distro-label">VPC Subnet Prefix:</label>
                <input type="text" name="vpc_name" ng-readonly="readOnly" class="form-control" ng-model="activeDistro.settings.vpc_name"
                  placeholder="will look for subnets like <prefix>.subnet_1a, <prefix>.subnet_1b, etc.">
              </div>
              <div ng-show="activeDistro.provider.startsWith('ec2')">
                <div id="mounts-table" class="distro-table-scroll">
                  <label class="distro-label">Mount Points:</label>
                  <table ng-form name="mountPoints" class="table distro-table" ng-show="activeDistro.settings.mount_points"
                    ng-init="form.devName=''; form.devSize=''">
                    <thead class="muted">
                      <tr>
                        <th>Device Name</th>
                        <th>Virtual Name</th>
                        <th>Volume Type</th>
                        <th>IOPS</th>
                        <th>Size</th>
                      </tr>
                    </thead>
                    <tbody ng-repeat="mount_point in activeDistro.settings.mount_points">
                      <tr>
                        <td><input ng-readonly="readOnly" required name="devName" type="text" ng-model="mount_point.device_name"
                            class="form-control"></td>
                        <td><input ng-readonly="readOnly" ng-required="!mount_point.size" name="virtName" type="text"
                            ng-model="mount_point.virtual_name" class="form-control"></td>
                        <td><input ng-readonly="readOnly" name="volType" type="text" ng-model="mount_point.volume_type"
                            class="form-control"></td>
                        <td><input ng-readonly="readOnly" name="iops" type="number" ng-model="mount_point.iops" class="form-control"></td>
                        <td><input ng-readonly="readOnly" ng-required="!mount_point.virtual_name" name="devSize" type="number"
                            ng-model="mount_point.size" class="form-control"></td>
                        <td ng-hide="readOnly"><a ng-click="form.$setDirty();removeMount(mount_point)"><i style="margin-top:9px"
                              class="fa fa-trash distro-trash-icon"></i></a></td>
                      </tr>
                    </tbody>
                  </table>
                </div>
              </div>
              <div>
                <div class="icon fa fa-warning distro-error" ng-show="mountPoints.devName.$dirty && mountPoints.devName.$error.required">Device
                  name is required<br /></div>
                <div class="icon fa fa-warning distro-error" ng-show="mountPoints.devName.$dirty && mountPoints.virtName.$error.required && mountPoints.devSize.$error.required">Must
                  specify either virtual device name or device size<br /></div>
                <button ng-hide="readOnly" type="button" ng-disabled="mountPoints.devName.$dirty && mountPoints.$invalid || mountPoints.devName.$error.required"
                  class="btn btn-primary" ng-click="form.$setDirty();addMount()"><i class="fa fa-plus"></i>Add Mount
                  Point</button>
              </div>
              <div ng-show="activeDistro.provider.startsWith('ec2')">
                <div>
                  <label class="distro-label">User Data:</label>
                </div>
                <textarea ng-readonly="readOnly" name="script" type="text" wrap="off" class="form-control" rows="7"
                  ng-model="activeDistro.settings.user_data" style="margin-left: 0px; font-family: monospace"></textarea>
              </div>
            </div>
            <div ng-show="activeDistro.provider == 'openstack'">
              <div>
                <label class="distro-label">Image Name:</label>
                <input ng-readonly="readOnly" type="text" ng-required="activeDistro.provider == 'openstack'" name="imageName"
                  class="form-control" ng-model="activeDistro.settings.image_name" placeholder="OpenStack image name e.g. xenial-server"
                  ng-readonly="readOnly">
                <div class="icon fa fa-warning distro-error" ng-show="form.imageName.$dirty && form.imageName.$error.required || form.imageName.$invalid">Image
                  name is required</div>
              </div>
              <div>
                <label class="distro-label">Flavor Name:</label>
                <input ng-readonly="readOnly" type="text" ng-required="activeDistro.provider == 'openstack'" name="flavorName"
                  class="form-control" ng-model="activeDistro.settings.flavor_name" placeholder="OpenStack flavor name for the image e.g m1.tiny (must be available)"
                  ng-readonly="readOnly">
                <div class="icon fa fa-warning distro-error" ng-show="form.flavorName.$dirty && form.flavorName.$error.required || form.flavorName.$invalid">Flavor
                  name is required</div>
              </div>
              <div>
                <label class="distro-label">Key Name:</label>
                <input type="text" ng-readonly="readOnly" ng-required="activeDistro.provider == 'openstack'" name="keyName"
                  class="form-control" ng-model="activeDistro.settings.key_name" placeholder="SSH Key (public part in OpenStack cloud) to add on host machine"
                  ng-readonly="readOnly">
                <div class="icon fa fa-warning distro-error" ng-show="form.keyName.$dirty && form.keyName.$error.required || form.keyName.$invalid">OpenStack
                  key name is required</div>
              </div>
              <div>
                <label class="distro-label">Security Group:</label>
                <input type="text" ng-readonly="readOnly" ng-required="activeDistro.provider == 'openstack'" name="securityGroup"
                  ng-model="activeDistro.settings.security_group" placeholder="OpenStack security group (must already exist)"
                  class="form-control">
                <div class="icon fa fa-warning distro-error" ng-show="form.securityGroup.$dirty && form.securityGroup.$error.required || form.securityGroup.$invalid">Security
                  group is required</div>
              </div>
            </div>
            <div ng-show="activeDistro.provider == 'gce'">
              <div>
                <label class="distro-label">Project ID:</label>
                <input ng-readonly="readOnly" type="text" ng-required="activeDistro.provider == 'gce'" name="projectID"
                  class="form-control" ng-model="activeDistro.settings.project_id" placeholder="Google Cloud project ID e.g. abc-abc-123">
                <div class="icon fa fa-warning distro-error" ng-show="form.projectID.$dirty && form.projectID.$error.required || form.projectID.$invalid">Project
                  ID is required</div>
              </div>
              <div>
                <label class="distro-label">Zone:</label>
                <input ng-readonly="readOnly" type="text" ng-required="activeDistro.provider == 'gce'" name="zone"
                  class="form-control" ng-model="activeDistro.settings.zone" placeholder="geographical zone e.g. us-east1-c">
                <div class="icon fa fa-warning distro-error" ng-show="form.zone.$dirty && form.zone.$error.required || form.zone.$invalid">Zone
                  is required</div>
              </div>
              <br>
              <div>
                <label>Image:</label>
                <div>
                  <label>
                    <input type="radio" ng-model="activeDistro.settings.image" value="imageName" />
                    Image Name
                  </label>
                  <label>
                    <input type="radio" ng-model="activeDistro.settings.image" value="imageFamily" />
                    Image Family
                  </label>
                </div>
                <div class="icon fa fa-warning distro-error" ng-show="activeDistro.settings.image == null">Image name
                  or image family is required</div>
                <div>
                  <div ng-show="activeDistro.settings.image == 'imageName'">
                    <input ng-readonly="readOnly" type="text" ng-required="activeDistro.provider == 'gce' && activeDistro.settings.image == 'imageName'"
                      name="imageName" class="form-control" ng-model="activeDistro.settings.image_name" placeholder="the disk will use the private image of the specified name">
                    <div class="icon fa fa-warning distro-error" ng-show="form.imageName.$dirty && form.imageName.$error.required || form.imageName.$invalid">Image
                      name is required</div>
                  </div>
                  <div ng-show="activeDistro.settings.image == 'imageFamily'">
                    <input ng-readonly="readOnly" type="text" ng-required="activeDistro.provider == 'gce' && activeDistro.settings.image == 'imageFamily'"
                      name="imageFamily" class="form-control" ng-model="activeDistro.settings.image_family" placeholder="the disk will use the newest image from the private image family">
                    <div class="icon fa fa-warning distro-error" ng-show="form.imageFamily.$dirty && form.imageFamily.$error.required || form.imageFamily.$invalid">Image
                      family is required</div>
                  </div>
                </div>
              </div>
              <div>
                <br>
                <label>Machine Type:</label>
                <div>
                  <label>
                    <input type="radio" ng-model="activeDistro.settings.machine" value="standard" />
                    Standard
                  </label>
                  <label>
                    <input type="radio" ng-model="activeDistro.settings.machine" value="custom" />
                    Custom
                  </label>
                </div>
                <div class="icon fa fa-warning distro-error" ng-show="activeDistro.settings.machine == null">Machine
                  type is required</div>
                <div>
                  <div ng-show="activeDistro.settings.machine == 'standard'">
                    <label>Instance Type:</label>
                    <input ng-readonly="readOnly" type="text" ng-required="activeDistro.provider == 'gce' && activeDistro.settings.machine == 'standard'"
                      name="instanceType" class="form-control" ng-model="activeDistro.settings.instance_type"
                      placeholder="instance type e.g. n1-standard-8">
                    <div class="icon fa fa-warning distro-error" ng-show="form.instanceType.$dirty && form.instanceType.$error.required || form.instanceType.$invalid">Instance
                      type is required</div>
                  </div>
                  <div ng-show="activeDistro.settings.machine == 'custom'">
                    <label>Number of CPUs:</label>
                    <input ng-readonly="readOnly" type="number" ng-required="activeDistro.provider == 'gce' && activeDistro.settings.machine == 'custom'"
                      name="numCPUs" class="form-control" ng-model="activeDistro.settings.num_cpus" placeholder="number of cores e.g. 2">
                    <div class="icon fa fa-warning distro-error" ng-show="form.numCPUs.$dirty && form.numCPUs.$error.required || form.numCPUs.$invalid">Number
                      of CPUs is required</div>
                  </div>
                  <div ng-show="activeDistro.settings.machine == 'custom'">
                    <label>Memory (MB):</label>
                    <input ng-readonly="readOnly" type="number" ng-required="activeDistro.provider == 'gce' && activeDistro.settings.machine == 'custom'"
                      name="memoryMB" class="form-control" ng-model="activeDistro.settings.memory_mb" placeholder="memory, in MB e.g. 2048">
                    <div class="icon fa fa-warning distro-error" ng-show="form.memoryMB.$dirty && form.memoryMB.$error.required || form.memoryMB.$invalid">Memory
                      is required</div>
                  </div>
                </div>
              </div>
              <div>
                <label class="distro-label">Disk Type:</label><br>
                <select ng-readonly="readOnly" name="diskType" ng-model="activeDistro.settings.disk_type" ng-required="activeDistro.provider == 'gce'">
                  <option value="pd-standard">Standard persistent disk</option>
                  <option value="pd-ssd">SSD persistent disk</option>
                </select>
              </div>
              <div class="icon fa fa-warning distro-error" ng-show="form.diskType.$dirty && form.diskType.$error.required || form.diskType.$invalid">Disk
                type is required</div>
              <div>
                <label class="distro-label">Disk Size (GB):</label>
                <input ng-readonly="readOnly" type="number" ng-required="activeDistro.provider == 'gce'" name="diskSizeGB"
                  class="form-control" ng-model="activeDistro.settings.disk_size_gb" placeholder="boot disk size, in base-2 GB e.g. 10">
                <div class="icon fa fa-warning distro-error" ng-show="form.diskSizeGB.$dirty && form.diskSizeGB.$error.required || form.diskSizeGB.$invalid">Numeric
                  disk size is required</div>
              </div>
              <div id="network-tags-table" class="distro-table-scroll">
                <label class="distro-label">Network Tags:</label>
                <table ng-form name="networkTags" class="table distro-table" ng-show="activeDistro.settings.network_tags"
                  ng-init="form.devName=''; form.devSize=''">
                  <tbody ng-repeat="tag in activeDistro.settings.network_tags track by $index">
                    <tr>
                      <td><input ng-readonly="readOnly" required name="tag" type="text" ng-model="activeDistro.settings.network_tags[$index]"
                          class="form-control"></td>
                      <td ng-hide="readOnly"><a ng-click="form.$setDirty();removeNetworkTag(tag)"><i style="margin-top:9px"
                            class="fa fa-trash distro-trash-icon"></i></a></td>
                    </tr>
                  </tbody>
                </table>
              </div>
              <div>
                <div class="icon fa fa-warning distro-error" ng-show="networkTags.tag.$dirty && networkTags.tag.$error.required">Tag
                  is required<br /></div>
                <button ng-hide="readOnly" type="button" ng-disabled="(networkTags.tag.$dirty) && networkTags.$invalid"
                  class="btn btn-primary" ng-click="form.$setDirty();addNetworkTag()"><i class="fa fa-plus"></i>Add Tag</button>
              </div>
              <div id="ssh-keys-table" class="distro-table-scroll">
                <label class="distro-label">Instance SSH Keys:</label>
                <table ng-form name="sshKeys" class="table distro-table" ng-show="activeDistro.settings.ssh_keys"
                  ng-init="form.devName=''; form.devSize=''">
                  <thead class="muted">
                    <tr>
                      <th>Username</th>
                      <th>Public Key</th>
                    </tr>
                  </thead>
                  <tbody ng-repeat="ssh_key in activeDistro.settings.ssh_keys">
                    <tr>
                      <td><input ng-readonly="readOnly" required name="username" type="text" ng-model="ssh_key.username"
                          class="form-control"></td>
                      <td><input ng-readonly="readOnly" required name="public_key" type="text" ng-model="ssh_key.public_key"
                          class="form-control"></td>
                      <td ng-hide="readOnly"><a ng-click="form.$setDirty();removeInstanceSSHKey(ssh_key)"><i style="margin-top:9px"
                            class="fa fa-trash distro-trash-icon"></i></a></td>
                    </tr>
                  </tbody>
                </table>
              </div>
              <div>
                <div class="icon fa fa-warning distro-error" ng-show="sshKeys.username.$dirty && sshKeys.username.$error.required">Username
                  is required<br /></div>
                <div class="icon fa fa-warning distro-error" ng-show="sshKeys.public_key.$dirty && sshKeys.public_key.$error.required">Public
                  key is required<br /></div>
                <button ng-hide="readOnly" type="button" ng-disabled="(sshKeys.username.$dirty || sshKeys.public_key.$dirty) && sshKeys.$invalid"
                  class="btn btn-primary" ng-click="form.$setDirty();addInstanceSSHKey()"><i class="fa fa-plus"></i>Add
                  SSH Key</button>
              </div>
            </div>
            <div ng-show="activeDistro.provider == 'vsphere'">
              <div>
                <label class="distro-label">Template:</label>
                <input ng-readonly="readOnly" type="text" ng-required="activeDistro.provider == 'vsphere'" name="template"
                  class="form-control" ng-model="activeDistro.settings.template" placeholder="name of the template VM e.g. osx-1012-template">
                <div class="icon fa fa-warning distro-error" ng-show="form.template.$dirty && form.template.$error.required || form.template.$invalid">Template
                  is required</div>
              </div>
              <div>
                <label class="distro-label">Datastore:</label>
                <input ng-readonly="readOnly" type="text" name="datastore" class="form-control" ng-model="activeDistro.settings.datastore"
                  placeholder="(optional) name/path of the datastore to attach e.g. 1TB_SSD">
              </div>
              <div>
                <label class="distro-label">Resource Pool:</label>
                <input type="text" ng-readonly="readOnly" name="resourcePool" class="form-control" ng-model="activeDistro.settings.resource_pool"
                  placeholder="(optional) name/path of a resource pool e.g. Resources">
              </div>
              <div>
                <label class="distro-label">Number of CPUs:</label>
                <input type="number" ng-readonly="readOnly" name="numCPUs" ng-model="activeDistro.settings.num_cpus"
                  placeholder="(optional) number of CPUs e.g. 2" class="form-control">
              </div>
              <div>
                <label class="distro-label">Memory (MB):</label>
                <input type="number" ng-readonly="readOnly" name="memoryMB" ng-model="activeDistro.settings.memory_mb"
                  placeholder="(optional) memory in MB e.g. 2048" class="form-control">
              </div>
            </div>
          </div>
          <br>

        <div class="panel-body panel panel-default">
          <div class="dropdown">
            <span class="distro-menu-title">Planner Version:</span>
              <button style="margin-left:5px;" class="btn btn-default dropdown-toggle" type="button" data-toggle="dropdown" aria-expanded="true"
                ng-disabled="readOnly">
                <strong class="distro-menu-item">[[ activeDistro.planner_settings.version | versionDisplay:this]]<span class="fa fa-caret-down"></span></strong>
              </button>
              <ul class="dropdown-menu" style="margin-left: 125px" role="menu">
                <li required name="plannerSettingsVersion" ng-click="form.$setDirty();activeDistro.planner_settings.version = version.id" ng-repeat="version in plannerVersions"
                  role="presentation"><a role="menuitem" tabindex="-1">[[version.display]]</a></li>
              </ul>
          </div>
          <div class="icon fa fa-warning distro-error" ng-show="form.plannerSettingsVersion.$dirty && form.plannerSettingsVersion.$error.required ||
            form.plannerSettingsVersion.$invalid">Planner Version is required
          </div>
          <div ng-show="activeDistro.provider != 'static' && activeDistro.provider != 'docker'">
              <label class="distro-label">Maximum number of hosts allowed:</label>
              <input ng-readonly="readOnly" type="number" ng-required="activeDistro.provider != 'static' && activeDistro.provider != 'docker'"
                name="poolSize" class="form-control" ng-model="activeDistro.pool_size" ng-change="activeDistro.planner_settings.maximum_hosts=activeDistro.pool_size" placeholder="Max pool size e.g. 10">
              <div class="icon fa fa-warning distro-error" ng-show="form.poolSize.$dirty && form.poolSize.$error.required || form.poolSize.$invalid">Numeric
                pool size is required
              </div>
          </div>
          <div ng-show="activeDistro.provider != 'static' && activeDistro.provider != 'docker' && activeDistro.planner_settings.version == 'tunable'">
            <div>
              <label class="distro-label">Minimum Hosts of host allowed:</label>
              <input ng-readonly="readOnly" type="number" ng-required="activeDistro.planner_settings.version == 'tunable'"
                name="plannerSettingsMinimumHosts" class="form-control" ng-model="activeDistro.planner_settings.minimum_hosts" placeholder="Min pool size e.g. 0">
            </div>
            <div class="icon fa fa-warning distro-error" ng-show="form.plannerSettingsMinimumHosts.$dirty && form.plannerSettingsMinimumHosts.$error.required ||
              form.plannerSettingsMinimumHosts.$invalid ||
              form.plannerSettingsMinimumHosts.$modelValue < 0 ||
              form.plannerSettingsMinimumHosts.$modelValue % 1 != 0"> A non-negative integer value for Minimum Hosts is required
            </div>
            <div>
              <label class="distro-label">Target Time (sec):</label>
              <input ng-readonly="readOnly" type="number" ng-required="activeDistro.planner_settings.version == 'tunable'"
                name="plannerSettingsTargetTime" class="form-control" ng-model="activeDistro.planner_settings.target_time" placeholder="Set to 0 to use its global default">
            </div>
            <div class="icon fa fa-warning distro-error" ng-show="form.plannerSettingsTargetTime.$dirty && form.plannerSettingsTargetTime.$error.required ||
              form.plannerSettingsTargetTime.$invalid ||
              form.plannerSettingsTargetTime.$modelValue < 0 ||
              form.plannerSettingsTargetTime.$modelValue % 1 != 0"> Target Time must be a non-negative integer
            </div>
            <div>
              <label class="distro-label">Acceptable Host Idle Time (sec):</label>
              <input ng-readonly="readOnly" type="number" ng-required="activeDistro.planner_settings.version == 'tunable'"
                name="plannerSettingsAcceptableHostIdleTime" class="form-control" ng-model="activeDistro.planner_settings.acceptable_host_idle_time" placeholder="Set to 0 to use its global default">
            </div>
            <div class="icon fa fa-warning distro-error" ng-show="form.plannerSettingsAcceptableHostIdleTime.$dirty && form.plannerSettingsAcceptableHostIdleTime.$error.required ||
              form.plannerSettingsAcceptableHostIdleTime.$invalid ||
              form.plannerSettingsAcceptableHostIdleTime.$modelValue < 0 ||
              form.plannerSettingsAcceptableHostIdleTime.$modelValue % 1 != 0"> Acceptable Host Idle Time must a non-negative integer
            </div>
            <div>
              <label class="distro-label">Patch Zipper Factor (0 to 100 inclusive):</label>
              <input ng-readonly="readOnly" type="number" ng-required="activeDistro.planner_settings.version == 'tunable'"
                name="plannerSettingsPatchZipperFactor" class="form-control" ng-model="activeDistro.planner_settings.patch_zipper_factor" placeholder="Set to 0 to use the its global default">
            </div>
            <div class="icon fa fa-warning distro-error" ng-show="form.plannerSettingsPatchZipperFactor.$dirty && form.plannerSettingsPatchZipperFactor.$error.required ||
              form.plannerSettingsPatchZipperFactor.$invalid ||
              form.plannerSettingsPatchZipperFactor.$modelValue > 100 ||
              form.plannerSettingsPatchZipperFactor.$modelValue < 0 ||
              form.plannerSettingsPatchZipperFactor.$modelValue % 1 != 0"> Patch Zipper Factor must be an integer between 0 and 100
            </div>
            <br/>
            <div class="dropdown">
              <span>Task Ordering:</span>
                <button class="btn btn-default dropdown-toggle" type="button" data-toggle="dropdown" aria-expanded="true" ng-disabled="readOnly">
                  <strong class="distro-menu-item">[[activeDistro.planner_settings.task_ordering | taskOrderingDisplay:this]]<span class="fa fa-caret-down"></span></strong>
                </button>
                <ul class="dropdown-menu" style="margin-left: 125px" role="menu">
<<<<<<< HEAD
                  <li required name="plannerSettingsTaskOrdering" ng-click="form.$setDirty();activeDistro.planner_settings.task_ordering = taskOrdering.id" ng-repeat="taskOrdering in taskOrderings"
                    role="presentation"><a role="menuitem" tabindex="-1">[[taskOrdering.display]]</a></li>
=======
                  <li required name="plannerVersion" ng-click="form.$setDirty();activeDistro.planner_settings.version = version.id" ng-repeat="version in plannerVersions"
                    role="presentation"><a role="menuitem" tabindex="-1">[[version.display]]</a></li>
>>>>>>> 57f5b7e3
                </ul>
            </div>
            <br/>
            <div>
              <span class="distro-menu-title">Group Versions:</span>
              <label>
                <input name="plannerSettingsGroupVersionsYes" style="margin-left:10px;margin-right:10px;" type="radio"
                  ng-change="form.$setDirty();" ng-model="activeDistro.planner_settings.group_versions" ng-value=true />Yes
              </label>
              <label>
                <input name="plannerSettingsGroupVersionsNo" style="margin-left:10px;margin-right:10px;" type="radio"
                  ng-change="form.$setDirty();" ng-model="activeDistro.planner_settings.group_versions" ng-value=false />No
              </label>
              </div>
              <!--div>
                <span class="distro-menu-title">Group Versions:</span>
                  <input style="margin-left:10px;" ng-disabled="readOnly" type="checkbox" ng-model="activeDistro.planner_settings.group_versions">
              </div-->
          </div>
          <div ng-form name="hostProviderForm" ng-show="activeDistro.provider == 'static'">
            <label class="distro-label">Hosts<span ng-show="activeDistro.settings.hosts && activeDistro.settings.hosts.length != 0">([[activeDistro.settings.hosts.length]])</span>:</label>
            <div id="hosts-table" class="distro-table-scroll">
              <table style="margin-left: -8px;" class="table distro-table" ng-show="activeDistro.settings.hosts">
                <tbody id="hosts-table">
                  <tr ng-repeat="host in activeDistro.settings.hosts">
                    <td><input ng-readonly="readOnly" required name="hostName" type="text" ng-model="host.name" class="col-md-10"
                        placeholder="Machine DNS name"></td>
                    <td ng-hide="readOnly"><a ng-click="form.$setDirty();removeHost(host)"><i class="fa fa-trash distro-trash-icon"></i></a></td>
                  </tr>
                </tbody>
              </table>
            </div>
            <div>
              <div class="icon fa fa-warning distro-error" ng-show="hostProviderForm.hostName.$dirty && hostProviderForm.hostName.$error.required">Static
                host can not be blank<br /></div>
              <br />
              <button type="button" ng-hide="readOnly" ng-disabled="hostProviderForm.hostName.$dirty && hostProviderForm.$invalid || hostProviderForm.hostName.$error.required"
                class="btn btn-primary" ng-click="form.$setDirty();addHost()"><i class="fa fa-plus"></i>Add Host</button>
            </div>
          </div>
        </div>
        <div>
          <label class="distro-label">User:</label>
          <input required ng-readonly="readOnly" name="userName" type="text" class="form-control" ng-model="activeDistro.user"
            placeholder="Username with which to SSH into host machine">
          <div class="icon fa fa-warning distro-error" ng-show="form.userName.$dirty && form.userName.$error.required || form.userName.$invalid">SSH
            user is required</div><br>
        </div>
        <div class="dropdown">
          <span class="distro-menu-title">Bootstrap Method:</span>
            <button class="btn btn-default dropdown-toggle" type="button" data-toggle="dropdown" aria-expanded="true" ng-disabled="readOnly">
              <strong class="distro-menu-item">[[activeDistro.bootstrap_method | bootstrapMethodDisplay:this]]<span class="fa fa-caret-down"></span></strong>
            </button>
            <ul class="dropdown-menu" style="margin-left: 125px" role="menu">
              <li required name="bootstrapMethodForm" ng-click="form.$setDirty();activeDistro.bootstrap_method = bootstrapMethod.id" ng-repeat="bootstrapMethod in bootstrapMethods"
                role="presentation"><a role="menuitem" tabindex="-1">[[bootstrapMethod.display]]</a></li>
            </ul>
        </div>
        <br />
        <div class="icon fa fa-warning distro-error" ng-show="form.bootstrapMethodForm.$dirty && form.bootstrapMethodForm.$invalid || bootstrapMethodForm.$error.required">Bootstrap method is required</div>
        <div class="dropdown">
          <span class="distro-menu-title">Host Communication Method:</span>
            <button class="btn btn-default dropdown-toggle" type="button" data-toggle="dropdown" aria-expanded="true" ng-disabled="readOnly">
              <strong class="distro-menu-item">[[activeDistro.communication_method | communicationMethodDisplay:this]]<span class="fa fa-caret-down"></span></strong>
            </button>
            <ul class="dropdown-menu" style="margin-left: 125px" role="menu">
              <li required name="communicationMethodForm" ng-click="form.$setDirty();activeDistro.communication_method = communicationMethod.id" ng-repeat="communicationMethod in communicationMethods"
                role="presentation"><a role="menuitem" tabindex="-1">[[communicationMethod.display]]</a></li>
            </ul>
        </div>
        <br />
        <div class="icon fa fa-warning distro-error" ng-show="form.communicationMethodForm.$dirty && form.communicationMethodForm.$invalid || communicationMethodForm.$error.required">Communication method is required</div>
        <div class="dropdown">
          <span class="distro-menu-title">Project Cloning Method:</span>
            <button class="btn btn-default dropdown-toggle" type="button" data-toggle="dropdown" aria-expanded="true" ng-disabled="readOnly">
              <strong class="distro-menu-item">[[activeDistro.clone_method | cloneMethodDisplay:this]]<span class="fa fa-caret-down"></span></strong>
            </button>
            <ul class="dropdown-menu" style="margin-left: 125px" role="menu">
              <li required name="cloneMethodForm" ng-click="form.$setDirty();activeDistro.clone_method = cloneMethod.id" ng-repeat="cloneMethod in cloneMethods"
                role="presentation"><a role="menuitem" tabindex="-1">[[cloneMethod.display]]</a></li>
            </ul>
        </div>
        <br />
        <div class="icon fa fa-warning distro-error" ng-show="form.cloneMethodForm.$dirty && form.cloneMethodForm.$invalid || cloneMethodForm.$error.required">Clone method is required</div>
        <div class="dropdown">
          <span class="distro-menu-title">SSH Key:</span>
          <button class="btn btn-default dropdown-toggle" ng-disabled="readOnly" type="button" data-toggle="dropdown">
            <strong class="distro-menu-item">[[activeDistro.ssh_key]]<span class="fa fa-caret-down"></span></strong>
          </button>
          <ul class="dropdown-menu" role="menu" style="margin-left: 63px">
            <li required name="sshKeyForm" ng-click="form.$setDirty();setKeyValue('ssh_key', key.name)" ng-repeat="key in keys"
              role="presentation"><a role="menuitem" tabindex="-1">[[key.name]] - [[key.location]]</a></li>
          </ul>
          <br>
          <div class="icon fa fa-warning distro-error" ng-show="!activeDistro.ssh_key">SSH keys must be configured</div>
        </div>
        <div ng-form name="sshForm">
          <label class="distro-label">SSH Options:</label>
          <div id="ssh-options-table" class="distro-table-scroll">
            <table style="margin-left: -8px;" class="table distro-table">
              <tbody ng-repeat="opt in activeDistro.ssh_options track by $index">
                <tr>
                  <td style="padding-left: 10px;"><input required ng-readonly="readOnly" name="opt" type="text"
                      ng-model="activeDistro.ssh_options[$index]" class="form-control" placeholder="e.g. BatchMode=yes">
                  </td>
                  <td ng-hide="readOnly">
                    <a ng-click="form.$setDirty();removeSSHOption(opt)">
                      <i class="fa fa-trash distro-trash-icon"></i>
                    </a>
                  </td>
                </tr>
              </tbody>
            </table>
          </div>
          <div class="icon fa fa-warning distro-error" ng-show="sshForm.opt.$dirty && sshForm.opt.$error.required">SSH
            option can not be blank<br /></div>
          <button type="button" class="btn btn-primary" ng-hide="readOnly" ng-disabled="sshForm.opt.$dirty && sshForm.$invalid || sshForm.opt.$error.required"
            ng-click="form.$setDirty();addSSHOption()"><i class="fa fa-plus"></i>Add SSH Option</button>
        </div>
        <div>
          <label class="distro-label">Shell Path:</label>
          <input type="text" ng-readonly="readOnly" name="shellPath"
            class="form-control" ng-model="activeDistro.settings.shell_path" placeholder="Absolute native path to the shell binary file (bash)">
        </div>
        <div>
          <label class="distro-label">Curator Directory:</label>
          <input type="text" ng-readonly="readOnly" name="curatorDir"
            class="form-control" ng-model="activeDistro.settings.curator_dir" placeholder="Absolute native path to the directory of the curator binary">
        </div>
        <div>
          <label class="distro-label">Client Directory:</label>
          <input type="text" ng-readonly="readOnly" name="clientDir"
            class="form-control" ng-model="activeDistro.settings.client_dir" placeholder="Absolute native path to the directory of the evergreen binary">
        </div>
        <div>
          <label class="distro-label">Jasper Credentials Path:</label>
          <input type="text" ng-readonly="readOnly" name="jasperCredentialsPath"
            class="form-control" ng-model="activeDistro.settings.jasper_credentials_path" placeholder="Absolute native path to the directory containing the Jasper credentials">
        </div>
        <div>
          <div>
            <span style="float: right; margin-top: 20px;" class="distro-checkbox checkbox"><input ng-disabled="readOnly"
                type="checkbox" ng-model="activeDistro.setup_as_sudo">Run scripts as sudo</span>
            <label class="distro-label">Setup Script:</label>
          </div>
          <textarea ng-readonly="readOnly" name="script" type="text" wrap="off" class="form-control" rows="7" ng-model="activeDistro.setup"
            style="margin-left: 0px; font-family: monospace"></textarea>
          <div ng-hide="activeDistro.provider=='static'">
            <label class="distro-label">Teardown Script:</label>
            <textarea ng-readonly="readOnly" name="script" type="text" wrap="off" class="form-control" rows="2"
              ng-model="activeDistro.teardown" style="margin-left: 0px; font-family: monospace"></textarea>
            <div ng-show="activeDistro.teardown.length"><i label class="icon fa fa-warning warning-text"></i>
              There is no guarantee this script will be run if the host is terminated by mechanisms outside of
              Evergreen.
            </div>
          </div>
        </div>
        <div>
          <div ng-form name="expansions">
            <label class="distro-label">Expansions:</label>
            <div id="expansions-table" class="distro-table-scroll">
              <table style="margin-left: -8px;" class="table distro-table" ng-show="activeDistro.expansions">
                <thead class="muted">
                  <tr>
                    <th>Key</th>
                    <th>Value</th>
                  </tr>
                </thead>
                <tbody ng-repeat="expansion in activeDistro.expansions">
                  <tr>
                    <td><input ng-readonly="readOnly" type="text" required name="expKey" ng-model="expansion.key" class="form-control"></td>
                    <td><input ng-readonly="readOnly" type="text" ng-model="expansion.value" class="form-control"></td>
                    <td ng-hide="readOnly"><a ng-click="form.$setDirty();removeExpansion(expansion)"><i class="fa fa-trash distro-trash-icon"></i></a></td>
                  </tr>
                </tbody>
              </table>
            </div>
            <div>
              <div class="icon fa fa-warning distro-error" ng-show="expansions.expKey.$dirty && expansions.expKey.$error.required">Expansion
                key can not be blank<br /></div>
              <button type="button" ng-hide="readOnly" ng-disabled="(expansions.expKey.$dirty && expansions.$invalid) || expansions.expKey.$error.required"
                class="btn btn-primary" ng-click="form.$setDirty();addExpansion()"><i class="fa fa-plus"></i>Add
                Expansion</button>
            </div>
          </div>
          <div>
            <p class="distro-checkbox checkbox">
              <input ng-disabled="readOnly" type="checkbox" ng-model="activeDistro.spawn_allowed">
              Allow users to spawn these hosts for personal use.
            </p>
            <p class="distro-checkbox checkbox">
              <input type="checkbox" ng-model="activeDistro.disabled">
              Disable scheduling this distro. Tasks already in the schedule will be dispatched.
            </p>
          </div>
        </div>
      </div>
      <div ng-hide="readOnly">
        <br><br>
        <p class="distro-checkbox checkbox" style="margin-left: 5px">
          <input ng-disabled="readOnly" type="checkbox" name="shouldDeco" ng-model="shouldDeco">
          Decommission hosts of this distro for this update
        </p>
        <button type="button" class="btn btn-primary" style="float: left; margin-left: 5px;" ng-disabled="form.$pristine || (form.$dirty && form.$invalid) || !validForm()"
          ng-click="saveConfiguration()">Save Configuration</button>
        <button type="button" class="btn btn-danger" style="float: right; margin-right: 5px;" ng-click="openConfirmationModal('removeDistro')"
          ng-disabled="activeDistro.new">Remove Configuration</button>
        <admin-modal>
          <remove-distro ng-show="confirmationOption == 'removeDistro'"></remove-distro>
        </admin-modal>
      </div>
    </div>
  </div>
</div>
</div>
{{end}}<|MERGE_RESOLUTION|>--- conflicted
+++ resolved
@@ -532,13 +532,8 @@
                   <strong class="distro-menu-item">[[activeDistro.planner_settings.task_ordering | taskOrderingDisplay:this]]<span class="fa fa-caret-down"></span></strong>
                 </button>
                 <ul class="dropdown-menu" style="margin-left: 125px" role="menu">
-<<<<<<< HEAD
                   <li required name="plannerSettingsTaskOrdering" ng-click="form.$setDirty();activeDistro.planner_settings.task_ordering = taskOrdering.id" ng-repeat="taskOrdering in taskOrderings"
                     role="presentation"><a role="menuitem" tabindex="-1">[[taskOrdering.display]]</a></li>
-=======
-                  <li required name="plannerVersion" ng-click="form.$setDirty();activeDistro.planner_settings.version = version.id" ng-repeat="version in plannerVersions"
-                    role="presentation"><a role="menuitem" tabindex="-1">[[version.display]]</a></li>
->>>>>>> 57f5b7e3
                 </ul>
             </div>
             <br/>
