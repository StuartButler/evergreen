package service

import (
	"fmt"
	"io/ioutil"
	"net/http"
	"strings"

	"github.com/evergreen-ci/evergreen"
	"github.com/evergreen-ci/evergreen/apimodels"
	"github.com/evergreen-ci/evergreen/auth"
	"github.com/evergreen-ci/evergreen/model"
	"github.com/evergreen-ci/evergreen/model/artifact"
	"github.com/evergreen-ci/evergreen/model/host"
	"github.com/evergreen-ci/evergreen/model/task"
	"github.com/evergreen-ci/evergreen/util"
	"github.com/evergreen-ci/evergreen/validator"
	"github.com/evergreen-ci/gimlet"
	"github.com/mongodb/amboy"
	"github.com/mongodb/grip"
	"github.com/mongodb/grip/message"
	"github.com/pkg/errors"
)

const (
	APIServerLockTitle = evergreen.APIServerTaskActivator
	TaskStartCaller    = "start task"
	EndTaskCaller      = "end task"
)

// APIServer handles communication with Evergreen agents and other back-end requests.
type APIServer struct {
<<<<<<< HEAD
	UserManager    gimlet.UserManager
	Settings       evergreen.Settings
	queue          amboy.Queue
	queueGroup     amboy.QueueGroup
	taskDispatcher model.TaskQueueItemDispatcher
=======
	UserManager           gimlet.UserManager
	Settings              evergreen.Settings
	queue                 amboy.Queue
	queueGroup            amboy.QueueGroup
	taskQueueService      model.TaskQueueService
	taskAliasQueueService model.TaskQueueService
>>>>>>> 328c13a7
}

// NewAPIServer returns an APIServer initialized with the given settings and plugins.
func NewAPIServer(settings *evergreen.Settings, queue amboy.Queue, queueGroup amboy.QueueGroup) (*APIServer, error) {
	authManager, _, err := auth.LoadUserManager(settings.AuthConfig)
	if err != nil {
		return nil, errors.WithStack(err)
	}

	if err := settings.Validate(); err != nil {
		return nil, errors.WithStack(err)
	}

	as := &APIServer{
<<<<<<< HEAD
		UserManager:    authManager,
		Settings:       *settings,
		queue:          queue,
		queueGroup:     queueGroup,
		taskDispatcher: model.NewTaskDispatchService(taskDispatcherTTL),
=======
		UserManager:           authManager,
		Settings:              *settings,
		queue:                 queue,
		queueGroup:            queueGroup,
		taskQueueService:      model.NewTaskDispatchService(taskQueueServiceTTL),
		taskAliasQueueService: model.NewTaskDispatchAliasService(taskQueueServiceTTL),
>>>>>>> 328c13a7
	}

	return as, nil
}

// MustHaveTask gets the task from an HTTP Request.
// Panics if the task is not in request context.
func MustHaveTask(r *http.Request) *task.Task {
	t := GetTask(r)
	if t == nil {
		panic("no task attached to request")
	}
	return t
}

// MustHaveHost gets the host from the HTTP Request
// Panics if the host is not in the request context
func MustHaveHost(r *http.Request) *host.Host {
	h := GetHost(r)
	if h == nil {
		panic("no host attached to request")
	}
	return h
}

// MustHaveProject gets the project from the HTTP request and panics
// if there is no project specified
func MustHaveProject(r *http.Request) (*model.ProjectRef, *model.Project) {
	pref, p := GetProject(r)
	if pref == nil || p == nil {
		panic("no project attached to request")
	}
	return pref, p
}

// checkTask get the task from the request header and ensures that there is a task. It checks the secret
// in the header with the secret in the db to ensure that they are the same.
func (as *APIServer) checkTask(next http.HandlerFunc) http.HandlerFunc {
	return func(w http.ResponseWriter, r *http.Request) {
		t, code, err := model.ValidateTask(gimlet.GetVars(r)["taskId"], false, r)
		if err != nil {
			as.LoggedError(w, r, code, errors.Wrap(err, "invalid task"))
			return
		}
		r = setAPITaskContext(r, t)
		next(w, r)
	}
}

func (as *APIServer) checkTaskStrict(next http.HandlerFunc) http.HandlerFunc {
	return func(w http.ResponseWriter, r *http.Request) {
		t, code, err := model.ValidateTask(gimlet.GetVars(r)["taskId"], true, r)
		if err != nil {
			as.LoggedError(w, r, code, errors.Wrap(err, "invalid task"))
			return
		}
		r = setAPITaskContext(r, t)
		next(w, r)
	}
}

// checkProject finds the projectId in the request and adds the
// project and project ref to the request context.
func (as *APIServer) checkProject(next http.HandlerFunc) http.HandlerFunc {
	return func(w http.ResponseWriter, r *http.Request) {
		projectId := gimlet.GetVars(r)["projectId"]
		if projectId == "" {
			as.LoggedError(w, r, http.StatusBadRequest, errors.New("missing project Id"))
			return
		}

		projectRef, err := model.FindOneProjectRef(projectId)
		if err != nil {
			as.LoggedError(w, r, http.StatusInternalServerError, err)
		}
		if projectRef == nil {
			as.LoggedError(w, r, http.StatusNotFound, errors.New("project not found"))
			return
		}

		p, err := model.FindProject("", projectRef)
		if err != nil {
			as.LoggedError(w, r, http.StatusInternalServerError,
				errors.Wrap(err, "Error getting patch"))
			return
		}
		if p == nil {
			as.LoggedError(w, r, http.StatusNotFound,
				errors.Errorf("can't find project: %s", p.Identifier))
			return
		}

		r = setProjectReftContext(r, projectRef)
		r = setProjectContext(r, p)

		next(w, r)
	}
}

func (as *APIServer) checkHost(next http.HandlerFunc) http.HandlerFunc {
	return func(w http.ResponseWriter, r *http.Request) {
		h, code, err := model.ValidateHost(gimlet.GetVars(r)["hostId"], r)
		if err != nil {
			as.LoggedError(w, r, code, errors.Wrap(err, "host not assigned to run task"))
			return
		}
		// update host access time
		if err := h.UpdateLastCommunicated(); err != nil {
			grip.Warningf("Could not update host last communication time for %s: %+v", h.Id, err)
		}
		r = setAPIHostContext(r, h)
		next(w, r)
	}
}

func (as *APIServer) GetVersion(w http.ResponseWriter, r *http.Request) {
	t := MustHaveTask(r)

	// Get the version for this task, so we can get its config data
	v, err := model.VersionFindOne(model.VersionById(t.Version))
	if err != nil {
		as.LoggedError(w, r, http.StatusInternalServerError, err)
		return
	}

	if v == nil {
		http.Error(w, "version not found", http.StatusNotFound)
		return
	}

	gimlet.WriteJSON(w, v)
}

func (as *APIServer) GetProjectRef(w http.ResponseWriter, r *http.Request) {
	t := MustHaveTask(r)

	p, err := model.FindOneProjectRef(t.Project)

	if err != nil {
		as.LoggedError(w, r, http.StatusInternalServerError, err)
		return
	}

	if p == nil {
		http.Error(w, "project ref not found", http.StatusNotFound)
		return
	}

	gimlet.WriteJSON(w, p)
}

func (as *APIServer) GetExpansions(w http.ResponseWriter, r *http.Request) {
	t := MustHaveTask(r)
	h := MustHaveHost(r)
	settings := as.GetSettings()
	oauthToken, err := settings.GetGithubOauthToken()
	if err != nil {
		as.LoggedError(w, r, http.StatusInternalServerError, err)
	}

	e, err := model.PopulateExpansions(t, h, oauthToken)
	if err != nil {
		as.LoggedError(w, r, http.StatusInternalServerError, err)
		return
	}

	gimlet.WriteJSON(w, e)
}

// AttachTestLog is the API Server hook for getting
// the test logs and storing them in the test_logs collection.
func (as *APIServer) AttachTestLog(w http.ResponseWriter, r *http.Request) {
	if as.GetSettings().ServiceFlags.TaskLoggingDisabled {
		http.Error(w, "task logging is disabled", http.StatusConflict)
		return
	}
	t := MustHaveTask(r)
	log := &model.TestLog{}
	err := util.ReadJSONInto(util.NewRequestReader(r), log)
	if err != nil {
		as.LoggedError(w, r, http.StatusBadRequest, err)
		return
	}

	// enforce proper taskID and Execution
	log.Task = t.Id
	log.TaskExecution = t.Execution

	if err := log.Insert(); err != nil {
		as.LoggedError(w, r, http.StatusInternalServerError, err)
		return
	}
	logReply := struct {
		Id string `json:"_id"`
	}{log.Id}
	gimlet.WriteJSON(w, logReply)
}

// AttachResults attaches the received results to the task in the database.
func (as *APIServer) AttachResults(w http.ResponseWriter, r *http.Request) {
	t := MustHaveTask(r)
	results := &task.LocalTestResults{}
	err := util.ReadJSONInto(util.NewRequestReader(r), results)
	if err != nil {
		as.LoggedError(w, r, http.StatusBadRequest, err)
		return
	}
	// set test result of task
	if err := t.SetResults(results.Results); err != nil {
		as.LoggedError(w, r, http.StatusInternalServerError, err)
		return
	}
	gimlet.WriteJSON(w, "test results successfully attached")
}

// FetchProjectVars is an API hook for returning the project variables
// associated with a task's project.
func (as *APIServer) FetchProjectVars(w http.ResponseWriter, r *http.Request) {
	t := MustHaveTask(r)
	projectVars, err := model.FindOneProjectVars(t.Project)
	if err != nil {
		as.LoggedError(w, r, http.StatusInternalServerError, err)
		return
	}
	if projectVars == nil {
		gimlet.WriteJSON(w, apimodels.ExpansionVars{})
		return
	}

	gimlet.WriteJSON(w, projectVars)
}

// AttachFiles updates file mappings for a task or build
func (as *APIServer) AttachFiles(w http.ResponseWriter, r *http.Request) {
	t := MustHaveTask(r)
	grip.Infoln("Attaching files to task:", t.Id)

	entry := &artifact.Entry{
		TaskId:          t.Id,
		TaskDisplayName: t.DisplayName,
		BuildId:         t.BuildId,
		Execution:       t.Execution,
	}

	err := util.ReadJSONInto(util.NewRequestReader(r), &entry.Files)
	if err != nil {
		message := fmt.Sprintf("Error reading file definitions for task  %v: %v", t.Id, err)
		grip.Error(message)
		gimlet.WriteJSONError(w, message)
		return
	}

	if err := entry.Upsert(); err != nil {
		message := fmt.Sprintf("Error updating artifact file info for task %v: %v", t.Id, err)
		grip.Error(message)
		gimlet.WriteJSONInternalError(w, message)
		return
	}
	gimlet.WriteJSON(w, fmt.Sprintf("Artifact files for task %v successfully attached", t.Id))
}

// AppendTaskLog appends the received logs to the task's internal logs.
func (as *APIServer) AppendTaskLog(w http.ResponseWriter, r *http.Request) {
	if as.GetSettings().ServiceFlags.TaskLoggingDisabled {
		http.Error(w, "task logging is disabled", http.StatusConflict)
		return
	}
	t := MustHaveTask(r)
	taskLog := &model.TaskLog{}
	_, err := util.ReadJSONIntoWithLength(util.NewRequestReader(r), taskLog)
	if err != nil {
		as.LoggedError(w, r, http.StatusBadRequest, errors.Wrap(err, "unable to read logs from request"))
		return
	}

	taskLog.TaskId = t.Id
	taskLog.Execution = t.Execution

	if err := taskLog.Insert(); err != nil {
		as.LoggedError(w, r, http.StatusInternalServerError, err)
		return
	}

	gimlet.WriteJSON(w, "Logs added")
}

// FetchTask loads the task from the database and sends it to the requester.
func (as *APIServer) FetchTask(w http.ResponseWriter, r *http.Request) {
	t := MustHaveTask(r)
	gimlet.WriteJSON(w, t)
}

// Heartbeat handles heartbeat pings from Evergreen agents. If the heartbeating
// task is marked to be aborted, the abort response is sent.
func (as *APIServer) Heartbeat(w http.ResponseWriter, r *http.Request) {
	t := MustHaveTask(r)

	heartbeatResponse := apimodels.HeartbeatResponse{}
	if t.Aborted {
		grip.Noticef("Sending abort signal for task %s", t.Id)
		heartbeatResponse.Abort = true
	}

	if err := t.UpdateHeartbeat(); err != nil {
		grip.Warningf("Error updating heartbeat for task %s: %+v", t.Id, err)
	}
	gimlet.WriteJSON(w, heartbeatResponse)
}

// fetchProjectRef returns a project ref given the project identifier
func (as *APIServer) fetchProjectRef(w http.ResponseWriter, r *http.Request) {
	id := gimlet.GetVars(r)["identifier"]
	projectRef, err := model.FindOneProjectRef(id)
	if err != nil {
		as.LoggedError(w, r, http.StatusInternalServerError, err)
		return
	}
	if projectRef == nil {
		http.Error(w, fmt.Sprintf("no project found named '%v'", id), http.StatusNotFound)
		return
	}
	gimlet.WriteJSON(w, projectRef)
}

func (as *APIServer) listProjects(w http.ResponseWriter, r *http.Request) {
	allProjs, err := model.FindAllTrackedProjectRefs()
	if err != nil {
		http.Error(w, err.Error(), http.StatusInternalServerError)
		return
	}
	gimlet.WriteJSON(w, allProjs)
}

func (as *APIServer) listTasks(w http.ResponseWriter, r *http.Request) {
	_, project := MustHaveProject(r)

	// zero out the depends on and commands fields because they are
	// unnecessary and may not get marshaled properly
	for i := range project.Tasks {
		project.Tasks[i].DependsOn = []model.TaskUnitDependency{}
		project.Tasks[i].Commands = []model.PluginCommandConf{}

	}
	gimlet.WriteJSON(w, project.Tasks)
}
func (as *APIServer) listVariants(w http.ResponseWriter, r *http.Request) {
	_, project := MustHaveProject(r)

	gimlet.WriteJSON(w, project.BuildVariants)
}

// validateProjectConfig returns a slice containing a list of any errors
// found in validating the given project configuration
func (as *APIServer) validateProjectConfig(w http.ResponseWriter, r *http.Request) {
	body := util.NewRequestReader(r)
	defer body.Close()
	yamlBytes, err := ioutil.ReadAll(body)
	if err != nil {
		gimlet.WriteJSONError(w, fmt.Sprintf("Error reading request body: %v", err))
		return
	}

	project := &model.Project{}
	validationErr := validator.ValidationError{}
	if err = model.LoadProjectInto(yamlBytes, "", project); err != nil {
		validationErr.Message = err.Error()
		gimlet.WriteJSONError(w, validator.ValidationErrors{validationErr})
		return
	}
	syntaxErrs := validator.CheckProjectSyntax(project)
	semanticErrs := validator.CheckProjectSemantics(project)
	if len(syntaxErrs)+len(semanticErrs) != 0 {
		gimlet.WriteJSONError(w, append(syntaxErrs, semanticErrs...))
		return
	}
	gimlet.WriteJSON(w, validator.ValidationErrors{})
}

// LoggedError logs the given error and writes an HTTP response with its details formatted
// as JSON if the request headers indicate that it's acceptable (or plaintext otherwise).
func (as *APIServer) LoggedError(w http.ResponseWriter, r *http.Request, code int, err error) {
	if err == nil {
		return
	}

	grip.Error(message.WrapError(err, message.Fields{
		"method":  r.Method,
		"url":     r.URL.String(),
		"code":    code,
		"len":     r.ContentLength,
		"request": gimlet.GetRequestID(r.Context()),
	}))

	var resp gimlet.Responder

	// if JSON is the preferred content type for the request, reply with a json message
	if strings.HasPrefix(r.Header.Get("accept"), "application/json") {
		resp = gimlet.MakeJSONErrorResponder(err)
	} else {
		resp = gimlet.MakeTextErrorResponder(err)
	}

	if err := resp.SetStatus(code); err != nil {
		grip.Warning(errors.WithStack(resp.SetStatus(http.StatusInternalServerError)))
	}

	gimlet.WriteResponse(w, resp)
}

// GetSettings returns the global evergreen settings.
func (as *APIServer) GetSettings() evergreen.Settings {
	return as.Settings
}

// NewRouter returns the root router for all APIServer endpoints.
func (as *APIServer) GetServiceApp() *gimlet.APIApp {
	checkProject := gimlet.WrapperMiddleware(as.checkProject)
	checkTaskSecret := gimlet.WrapperMiddleware(as.checkTaskStrict)
	checkUser := gimlet.NewRequireAuthHandler()
	checkTask := gimlet.WrapperMiddleware(as.checkTask)
	checkHost := gimlet.WrapperMiddleware(as.checkHost)

	app := gimlet.NewApp()
	app.SetPrefix("/api")
	app.NoVersions = true
	app.SimpleVersions = true

	// Project lookup and validation routes
	app.AddRoute("/ref/{identifier}").Handler(as.fetchProjectRef).Get()
	app.AddRoute("/validate").Handler(as.validateProjectConfig).Post()

	// Internal status reporting
	app.AddRoute("/runtimes/").Handler(as.listRuntimes).Get()
	app.AddRoute("/runtimes/timeout/{seconds:\\d*}").Handler(as.lateRuntimes).Get()
	app.AddRoute("/status/consistent_task_assignment").Handler(as.consistentTaskAssignment).Get()
	app.AddRoute("/status/stuck_hosts").Handler(as.getStuckHosts).Get()
	app.AddRoute("/status/info").Handler(as.serviceStatusSimple).Get()
	app.AddRoute("/task_queue").Handler(as.getTaskQueueSizes).Get()
	app.AddRoute("/task_queue/limit").Handler(as.checkTaskQueueSize).Get()

	// CLI Operation Backends
	app.AddRoute("/tasks/{projectId}").Wrap(checkUser, checkProject).Handler(as.listTasks).Get()
	app.AddRoute("/variants/{projectId}").Wrap(checkUser, checkProject).Handler(as.listVariants).Get()
	app.AddRoute("/projects").Wrap(checkUser).Handler(as.listProjects).Get()

	// Patches
	app.PrefixRoute("/patches").Route("/").Wrap(checkUser).Handler(as.submitPatch).Put()
	app.PrefixRoute("/patches").Route("/mine").Wrap(checkUser).Handler(as.listPatches).Get()
	app.PrefixRoute("/patches").Route("/{patchId:\\w+}").Wrap(checkUser).Handler(as.summarizePatch).Get()
	app.PrefixRoute("/patches").Route("/{patchId:\\w+}").Wrap(checkUser).Handler(as.existingPatchRequest).Post()
	app.PrefixRoute("/patches").Route("/{patchId:\\w+}/{projectId}/modules").Wrap(checkUser, checkProject).Handler(as.listPatchModules).Get()
	app.PrefixRoute("/patches").Route("/{patchId:\\w+}/modules").Wrap(checkUser).Handler(as.deletePatchModule).Delete()
	app.PrefixRoute("/patches").Route("/{patchId:\\w+}/modules").Wrap(checkUser).Handler(as.updatePatchModule).Post()

	// SpawnHosts
	app.Route().Prefix("/spawn").Wrap(checkUser).Route("/{instance_id:[\\w_\\-\\@]+}/").Handler(as.hostInfo).Get()
	app.Route().Prefix("/spawn").Wrap(checkUser).Route("/{instance_id:[\\w_\\-\\@]+}/").Handler(as.modifyHost).Post()
	app.Route().Prefix("/spawns").Wrap(checkUser).Route("/").Handler(as.requestHost).Put()
	app.Route().Prefix("/spawns").Wrap(checkUser).Route("/{user}/").Handler(as.hostsInfoForUser).Get()
	app.Route().Prefix("/spawns").Wrap(checkUser).Route("/distros/list/").Handler(as.listDistros).Get()
	app.AddRoute("/dockerfile").Handler(getDockerfile).Get()

	// Agent routes
	app.Route().Version(2).Route("/agent/next_task").Wrap(checkHost).Handler(as.NextTask).Get()
	app.Route().Version(2).Route("/task/{taskId}/end").Wrap(checkTaskSecret, checkHost).Handler(as.EndTask).Post()
	app.Route().Version(2).Route("/task/{taskId}/start").Wrap(checkTaskSecret, checkHost).Handler(as.StartTask).Post()
	app.Route().Version(2).Route("/task/{taskId}/log").Wrap(checkTaskSecret, checkHost).Handler(as.AppendTaskLog).Post()
	app.Route().Version(2).Route("/task/{taskId}/").Wrap(checkTaskSecret).Handler(as.FetchTask).Get()
	app.Route().Version(2).Route("/task/{taskId}/fetch_vars").Wrap(checkTaskSecret).Handler(as.FetchProjectVars).Get()
	app.Route().Version(2).Route("/task/{taskId}/heartbeat").Wrap(checkTaskSecret, checkHost).Handler(as.Heartbeat).Post()
	app.Route().Version(2).Route("/task/{taskId}/results").Wrap(checkTaskSecret, checkHost).Handler(as.AttachResults).Post()
	app.Route().Version(2).Route("/task/{taskId}/test_logs").Wrap(checkTaskSecret, checkHost).Handler(as.AttachTestLog).Post()
	app.Route().Version(2).Route("/task/{taskId}/files").Wrap(checkTask, checkHost).Handler(as.AttachFiles).Post()
	app.Route().Version(2).Route("/task/{taskId}/distro").Wrap(checkTask).Handler(as.GetDistro).Get()
	app.Route().Version(2).Route("/task/{taskId}/version").Wrap(checkTask).Handler(as.GetVersion).Get()
	app.Route().Version(2).Route("/task/{taskId}/project_ref").Wrap(checkTask).Handler(as.GetProjectRef).Get()
	app.Route().Version(2).Route("/task/{taskId}/expansions").Wrap(checkTask, checkHost).Handler(as.GetExpansions).Get()

	// plugins
	app.Route().Version(2).Prefix("/task/{taskId}").Route("/git/patchfile/{patchfile_id}").Wrap(checkTask).Handler(as.gitServePatchFile).Get()
	app.Route().Version(2).Prefix("/task/{taskId}").Route("/git/patch").Wrap(checkTask).Handler(as.gitServePatch).Get()
	app.Route().Version(2).Prefix("/task/{taskId}").Route("/keyval/inc").Wrap(checkTask).Handler(as.keyValPluginInc).Post()
	app.Route().Version(2).Prefix("/task/{taskId}").Route("/manifest/load").Wrap(checkTask).Handler(as.manifestLoadHandler).Get()
	app.Route().Version(2).Prefix("/task/{taskId}").Route("/s3Copy/s3Copy").Wrap(checkTask).Handler(as.s3copyPlugin).Post()
	app.Route().Version(2).Prefix("/task/{taskId}").Route("/json/tags/{task_name}/{name}").Wrap(checkTask).Handler(as.getTaskJSONTagsForTask).Get()
	app.Route().Version(2).Prefix("/task/{taskId}").Route("/json/history/{task_name}/{name}").Wrap(checkTask).Handler(as.getTaskJSONTaskHistory).Get()
	app.Route().Version(2).Prefix("/task/{taskId}").Route("/json/data/{name}").Wrap(checkTask).Handler(as.insertTaskJSON).Post()
	app.Route().Version(2).Prefix("/task/{taskId}").Route("/json/data/{task_name}/{name}").Wrap(checkTask).Handler(as.getTaskJSONByName).Get()
	app.Route().Version(2).Prefix("/task/{taskId}").Route("/json/data/{task_name}/{name}/{variant}").Wrap(checkTask).Handler(as.getTaskJSONForVariant).Get()

	return app
}<|MERGE_RESOLUTION|>--- conflicted
+++ resolved
@@ -30,20 +30,12 @@
 
 // APIServer handles communication with Evergreen agents and other back-end requests.
 type APIServer struct {
-<<<<<<< HEAD
-	UserManager    gimlet.UserManager
-	Settings       evergreen.Settings
-	queue          amboy.Queue
-	queueGroup     amboy.QueueGroup
-	taskDispatcher model.TaskQueueItemDispatcher
-=======
-	UserManager           gimlet.UserManager
-	Settings              evergreen.Settings
-	queue                 amboy.Queue
-	queueGroup            amboy.QueueGroup
-	taskQueueService      model.TaskQueueService
-	taskAliasQueueService model.TaskQueueService
->>>>>>> 328c13a7
+	UserManager         gimlet.UserManager
+	Settings            evergreen.Settings
+	queue               amboy.Queue
+	queueGroup          amboy.QueueGroup
+	taskDispatcher      model.TaskQueueItemDispatcher
+	taskAliasDispatcher model.TaskQueueItemDispatcher
 }
 
 // NewAPIServer returns an APIServer initialized with the given settings and plugins.
@@ -58,20 +50,12 @@
 	}
 
 	as := &APIServer{
-<<<<<<< HEAD
-		UserManager:    authManager,
-		Settings:       *settings,
-		queue:          queue,
-		queueGroup:     queueGroup,
-		taskDispatcher: model.NewTaskDispatchService(taskDispatcherTTL),
-=======
-		UserManager:           authManager,
-		Settings:              *settings,
-		queue:                 queue,
-		queueGroup:            queueGroup,
-		taskQueueService:      model.NewTaskDispatchService(taskQueueServiceTTL),
-		taskAliasQueueService: model.NewTaskDispatchAliasService(taskQueueServiceTTL),
->>>>>>> 328c13a7
+		UserManager:         authManager,
+		Settings:            *settings,
+		queue:               queue,
+		queueGroup:          queueGroup,
+		taskDispatcher:      model.NewTaskDispatchService(taskDispatcherTTL),
+		taskAliasDispatcher: model.NewTaskDispatchAliasService(taskDispatcherTTL),
 	}
 
 	return as, nil
